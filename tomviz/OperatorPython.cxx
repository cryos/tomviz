--- conflicted
+++ resolved
@@ -45,25 +45,6 @@
 
 namespace {
 
-<<<<<<< HEAD
-bool CheckForError()
-{
-  vtkPythonScopeGilEnsurer gilEnsurer(true);
-  PyObject* exception = PyErr_Occurred();
-  if (exception) {
-    // We use PyErr_PrintEx(0) to prevent sys.last_traceback being set
-    // which holds a reference to any parameters passed to PyObject_Call.
-    // This can cause a temporary "leak" until sys.last_traceback is reset.
-    // This can be a problem i the object in question is a VTK object that
-    // holds a reference to a large memory allocation.
-    PyErr_PrintEx(0);
-    return true;
-  }
-  return false;
-}
-
-=======
->>>>>>> 5cac557e
 class EditPythonOperatorWidget : public tomviz::EditOperatorWidget
 {
   Q_OBJECT
@@ -132,7 +113,7 @@
   }
   if (!this->Internals->InternalModule) {
     qCritical() << "Failed to import tomviz._internal module.";
-    CheckForError();
+    checkForPythonError();
   }
 
   {
@@ -141,7 +122,7 @@
       PyObject_GetAttrString(this->Internals->InternalModule, "is_cancelable"));
   }
   if (!this->Internals->IsCancelableFunction) {
-    CheckForError();
+    checkForPythonError();
     qCritical() << "Unable to locate is_cancelable.";
   }
 
@@ -152,7 +133,7 @@
                              "find_transform_scalars"));
   }
   if (!this->Internals->FindTransformScalarsFunction) {
-    CheckForError();
+    checkForPythonError();
     qCritical() << "Unable to locate find_transform_scalars.";
   }
 
@@ -290,15 +271,9 @@
         QString("tomviz_%1").arg(this->label()).toLatin1().data(),
         this->Internals->Code));
     }
-<<<<<<< HEAD
+
     if (!this->Internals->TransformModule) {
-      CheckForError();
-=======
-
-    module.TakeReference(pyObj);
-    if (!module) {
       checkForPythonError();
->>>>>>> 5cac557e
       qCritical("Failed to create module.");
       return;
     }
@@ -322,9 +297,8 @@
         this->Internals->FindTransformScalarsFunction, args, nullptr));
     }
     if (!this->Internals->TransformMethod) {
-<<<<<<< HEAD
       qCritical("Script doesn't have any 'transform_scalars' function.");
-      CheckForError();
+      checkForPythonError();
       return;
     }
 
@@ -342,18 +316,11 @@
     }
     if (!result) {
       qCritical("Error calling is_cancelable.");
-      CheckForError();
+      checkForPythonError();
       return;
     }
     this->setSupportsCancel(result == Py_True);
 
-=======
-      checkForPythonError();
-      qWarning("Script doesn't have any 'transform_scalars' function.");
-      return;
-    }
-    checkForPythonError();
->>>>>>> 5cac557e
     emit this->transformModified();
   }
 }
