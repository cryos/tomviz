--- conflicted
+++ resolved
@@ -464,15 +464,8 @@
   new ProgressDialogManager(this);
 
   // Add the acquisition client experimentally.
-<<<<<<< HEAD
-  auto acquisitionWidget = new AcquisitionWidget(this);
-  connect(m_ui->actionAcquisition, SIGNAL(triggered(bool)), acquisitionWidget,
-          SLOT(show()));
-=======
-  auto acquisitionAction = m_ui->menuTools->addAction("Acquisition");
-  connect(acquisitionAction, &QAction::triggered, this,
+  connect(m_ui->actionAcquisition, &QAction::triggered, this,
           [this]() { openDialog<AcquisitionWidget>(&m_acquisitionWidget); });
->>>>>>> 9b285d02
 
   connect(m_ui->actionPassiveAcquisition, &QAction::triggered, this, [this]() {
     openDialog<PassiveAcquisitionWidget>(&m_passiveAcquisitionDialog);
